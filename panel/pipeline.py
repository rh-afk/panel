--- conflicted
+++ resolved
@@ -164,11 +164,6 @@
 
     previous = param.Action(default=lambda x: x.param.trigger('previous'))
 
-<<<<<<< HEAD
-    _ignored_refs: ClassVar[Tuple[str, ...]] = ('next_parameter', 'ready_parameter')
-
-=======
->>>>>>> bec9f2fd
     def __init__(self, stages=[], graph={}, **params):
         try:
             import holoviews as hv
